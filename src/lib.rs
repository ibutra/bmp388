//! A platform agnostic driver to interface with the BMP388 (pressure sensor)
//!
//! This driver is built using [`embedded-hal`](docs.rs/embedded-hal) traits.
//!
//! # Examples
//!
//! ```ignore
//! use bmp388::{BMP388, Addr, SensorData, PowerControl, PowerMode};
//! // depends on your board/chip
//! let i2c = todo!("Create the I2C interface");
//! // depends on your board/chip and/or crates you use.
//! let delay = todo!("Create a delay that implements `embedded_hal::delay::DelayMs`");
//! let mut sensor = BMP388::new(i2c, Addr::Primary as u8, delay).unwrap();
//!
//! // default `PowerMode` is `Sleep` so the first thing we need to change is the `PowerControl`.
//! // For continues reading using `Normal` mode,
//! // otherwise you can use `Force` but you have to set it before each sensor data reading.
//!
//! sensor.set_power_control(PowerControl::normal()).unwrap();
//!
//! let sensor_data: SensorData = sensor.sensor_values().unwrap();
//! ```

// #![deny(missing_docs)]
// #![deny(warnings)]
#![no_std]
#![cfg_attr(
    feature = "nightly",
    feature(async_fn_in_trait, impl_trait_projections)
)]
#![cfg_attr(
    feature = "nightly",
    allow(stable_features, unknown_lints, async_fn_in_trait)
)]

use core::marker::PhantomData;

use embedded_hal as ehal;

use num_traits::Pow;

#[cfg(feature = "config-builder")]
pub use config::{Config, ConfigBuilder};
use config::{InterruptConfig, OversamplingConfig, Register};

#[cfg(feature = "nightly")]
mod asynch;

pub mod config;

/// The expected value of the ChipId register
pub const CHIP_ID: u8 = 0x50;

/// The I2C address of a [`BMP388`] sensor.
///
/// > The 7-bit device address is 111011x. The 6 MSB bits are fixed. The last bit is changeable by SDO value and can be changed
/// > during operation. Connecting SDO to GND results in slave address 1110110 (0x76); connection it to VDDIO results in slave
/// > address 1110111 (0x77), which is the same as BMP180’s I²C address. The SDO pin cannot be left floating; if left floating, the
/// > I²C address will be undefined.
#[derive(Debug, Clone, Copy)]
#[repr(u8)]
pub enum Addr {
    /// The primary I2C address.
    ///
    /// When SDO is connected to GND
    Primary = 0x76,
    /// The secondary I2C address.
    ///
    /// When SDO is connected to VDDIO
    Secondary = 0x77,
}

/// Standard sea level pressure, unit: pa
///
/// > The standard atmosphere (symbol: atm) is a unit of pressure defined as 101,325 Pa.
/// _Wikipedia_
const STANDARD_SEA_LEVEL_PRESSURE: f64 = 101325.0;

/// Async bus mode
pub struct Async;
/// Blocking bus mode
pub struct Blocking;

/// Bus mode
pub trait Mode: sealed::Mode {}

impl Mode for Async {}
impl sealed::Mode for Async {}
impl Mode for Blocking {}
impl sealed::Mode for Blocking {}

mod sealed {
    pub trait Mode {}
}

/// BMP388 driver
///
/// # Examples
///
/// ```ignore
/// use bmp388::{BMP388, Addr, SensorData};
/// // depends on your board/chip
/// let i2c = todo!("Create the I2C interface");
/// // depends on your board/chip and/or crates you use.
/// let delay = todo!("Create a delay that implements `embedded_hal::delay::DelayMs`");
/// let mut sensor = BMP388::new(i2c, Addr::Primary as u8, delay).unwrap();
///
/// // default `PowerMode` is `Sleep` so the first thing we need to change is the `PowerControl`.
/// // For continues reading using `Normal` mode,
/// // otherwise you can use `Force` but you have to set it before each sensor data reading.
///
/// sensor.set_power_control(PowerControl::normal()).unwrap();
///
/// let sensor_data: SensorData = sensor.sensor_values().unwrap();
/// ```
pub struct BMP388<I2C, M: Mode> {
    com: I2C,
    addr: u8,
    /// Sea level pressure, initially it's [`STANDARD_SEA_LEVEL_PRESSURE`], however,
    /// you can calibrate it for your current altitude by calling
    /// [`BMP388::calibrated_absolute_difference`].
    sea_level_pressure: f64,
    // Temperature compensation
    temperature_calibration: TemperatureCalibration,
    // Pressure calibration
    pressure_calibration: PressureCalibration,
    phantom: PhantomData<M>,
}

/// Temperature calibration
#[derive(Debug, Default, Clone, Copy)]
struct TemperatureCalibration {
    dig_t1: u16,
    dig_t2: u16,
    dig_t3: i8,
}

impl TemperatureCalibration {
    /// Updates the clibration data for the Temperature
    pub fn update_calibration(&mut self, reg_data: [u8; 21]) {
        self.dig_t1 = (reg_data[0] as u16) | ((reg_data[1] as u16) << 8);
        self.dig_t2 = (reg_data[2] as u16) | ((reg_data[3] as u16) << 8);
        self.dig_t3 = reg_data[4] as i8;
    }
}

/// Pressure calibration
#[derive(Debug, Default, Clone, Copy)]
pub struct PressureCalibration {
    dig_p1: i16,
    dig_p2: i16,
    dig_p3: i8,
    dig_p4: i8,
    dig_p5: u16,
    dig_p6: u16,
    dig_p7: i8,
    dig_p8: i8,
    dig_p9: i16,
    dig_p10: i8,
    dig_p11: i8,
}

impl PressureCalibration {
    /// Updates the clibration data for the Pressure
    pub fn update_calibration(&mut self, reg_data: [u8; 21]) {
        self.dig_p1 = (reg_data[5] as i16) | ((reg_data[6] as i16) << 8);
        self.dig_p2 = (reg_data[7] as i16) | ((reg_data[8] as i16) << 8);
        self.dig_p3 = reg_data[9] as i8;
        self.dig_p4 = reg_data[10] as i8;
        self.dig_p5 = (reg_data[11] as u16) | ((reg_data[12] as u16) << 8);
        self.dig_p6 = (reg_data[13] as u16) | ((reg_data[14] as u16) << 8);
        self.dig_p7 = reg_data[15] as i8;
        self.dig_p8 = reg_data[16] as i8;
        self.dig_p9 = (reg_data[17] as i16) | ((reg_data[18] as i16) << 8);
        self.dig_p10 = reg_data[19] as i8;
        self.dig_p11 = reg_data[20] as i8;
    }
}

impl<I2C, M: Mode> BMP388<I2C, M> {
    /// Compensates a pressure value
    pub(crate) fn compensate_pressure(&self, uncompensated: u32, compensated_temp: f64) -> f64 {
        let uncompensated = uncompensated as f64;
        let p1 = ((self.pressure_calibration.dig_p1 as f64) - 16_384.0) / 1_048_576.0; //2^14 / 2^20
        let p2 = ((self.pressure_calibration.dig_p2 as f64) - 16_384.0) / 536_870_912.0; //2^14 / 2^29
        let p3 = (self.pressure_calibration.dig_p3 as f64) / 4_294_967_296.0; //2^32
        let p4 = (self.pressure_calibration.dig_p4 as f64) / 137_438_953_472.0; //2^37
        let p5 = (self.pressure_calibration.dig_p5 as f64) / 0.125; //2^-3
        let p6 = (self.pressure_calibration.dig_p6 as f64) / 64.0; //2^6
        let p7 = (self.pressure_calibration.dig_p7 as f64) / 256.0; //2^8
        let p8 = (self.pressure_calibration.dig_p8 as f64) / 32_768.0; //2^15
        let p9 = (self.pressure_calibration.dig_p9 as f64) / 281_474_976_710_656.0; //2^48
        let p10 = (self.pressure_calibration.dig_p10 as f64) / 281_474_976_710_656.0; //2^48
        let p11 = (self.pressure_calibration.dig_p11 as f64) / 36_893_488_147_419_103_232.0; //2^65

        let mut partial_data1 = p6 * compensated_temp;
        let mut partial_data2 = p7 * (compensated_temp * compensated_temp);
        let mut partial_data3 = p8 * (compensated_temp * compensated_temp * compensated_temp);
        let partial_out1 = p5 + partial_data1 + partial_data2 + partial_data3;

        partial_data1 = p2 * compensated_temp;
        partial_data2 = p3 * (compensated_temp * compensated_temp);
        partial_data3 = p4 * (compensated_temp * compensated_temp * compensated_temp);
        let partial_out2 = uncompensated * (p1 + partial_data1 + partial_data2 + partial_data3);

        partial_data1 = uncompensated * uncompensated;
        partial_data2 = p9 + p10 * compensated_temp;
        partial_data3 = partial_data1 * partial_data2;
        let partial_data4 = partial_data3 + (uncompensated * uncompensated * uncompensated) * p11;

        partial_out1 + partial_out2 + partial_data4
    }

    /// Compensates a temperature value
    pub(crate) fn compensate_temp(&self, uncompensated: u32) -> f64 {
        let t1 = (self.temperature_calibration.dig_t1 as f64) / 0.00390625; //2^-8
        let t2 = (self.temperature_calibration.dig_t2 as f64) / 1_073_741_824.0; //2^30
        let t3 = (self.temperature_calibration.dig_t3 as f64) / 281_474_976_710_656.0; //2^48

        let partial_data1 = (uncompensated as f64) - t1;
        let partial_data2 = partial_data1 * t2;

        partial_data2 + (partial_data1 * partial_data1) * t3
    }
}

impl<I2C: ehal::blocking::i2c::WriteRead> BMP388<I2C, Blocking> {
    /// Creates new BMP388 driver
    ///
    /// The Delay is used to correctly wait for the calibration data after resetting the chip.
    pub fn new_blocking<E>(
        i2c: I2C,
        addr: u8,
        delay: &mut impl ehal::blocking::delay::DelayMs<u8>,
    ) -> Result<BMP388<I2C, Blocking>, E>
    where
        I2C: ehal::blocking::i2c::WriteRead<Error = E>,
    {
        let mut chip = BMP388 {
            com: i2c,
            addr,
            sea_level_pressure: STANDARD_SEA_LEVEL_PRESSURE,
            temperature_calibration: TemperatureCalibration::default(),
            pressure_calibration: PressureCalibration::default(),
            phantom: PhantomData,
        };

        if chip.id()? == CHIP_ID {
            chip.reset()?;
            // without this the first few bytes of calib data could be incorrectly zero
            delay.delay_ms(10);
            chip.read_calibration()?;
        }

        Ok(chip)
    }

    fn read_calibration(&mut self) -> Result<(), I2C::Error> {
        let mut data: [u8; 21] = [0; 21];
        self.com
            .write_read(self.addr, &[Register::calib00 as u8], &mut data)?;

        self.temperature_calibration.update_calibration(data);
        self.pressure_calibration.update_calibration(data);

        Ok(())
    }

    /// Reads and returns sensor values
    pub fn sensor_values(&mut self) -> Result<SensorData, I2C::Error> {
        let mut data: [u8; 6] = [0, 0, 0, 0, 0, 0];
        self.com
            .write_read(self.addr, &[Register::sensor_data as u8], &mut data)?;
        let uncompensated_press = (data[0] as u32) | (data[1] as u32) << 8 | (data[2] as u32) << 16;
        let uncompensated_temp = (data[3] as u32) | (data[4] as u32) << 8 | (data[5] as u32) << 16;

        let temperature = self.compensate_temp(uncompensated_temp);
        let pressure = self.compensate_pressure(uncompensated_press, temperature);

        Ok(SensorData {
            pressure,
            temperature,
        })
    }

    /// Calculate altitude, unit: meters
    ///
    /// NOTE: Gives good values under normal weather conditions up to an altitude of 11000 meters.
    ///
    /// Reads the sensor's values and calculates the altitude based on
    /// the atmospheric pressure measured by the sensor.
    ///
    /// If the reference value is provided before, the absolute value of the current
    /// position pressure is calculated according to the calibrated sea level atmospheric pressure
    ///
    /// See <https://www.weather.gov/media/epz/wxcalc/pressureAltitude.pdf>
    pub fn altitude(&mut self) -> Result<f64, I2C::Error> {
        let pressure = self.sensor_values()?.pressure;

        let altitude = 44307.69396 * (1.0 - (pressure / self.sea_level_pressure).pow(0.190284));

        Ok(altitude)
    }
    /// Calibrate the the altitude based on the current pressure.
    ///
    /// Takes the given current location altitude as the reference value to
    /// eliminate the absolute difference for subsequent pressure and altitude data.
    /// Make sure you call this method only when needed or it can throw off the
    /// value of newer readings.
    ///
    /// # Returns
    /// The newly calculated sea level pressure.
    ///
    /// Taken from the Arduino library for BMP388: <https://github.com/DFRobot/DFRobot_BMP3XX/blob/master/python/raspberrypi/DFRobot_BMP3XX.py>
    pub fn calibrated_absolute_difference(&mut self, altitude: f64) -> Result<f64, I2C::Error> {
        let pressure = self.sensor_values()?.pressure;

        self.sea_level_pressure = pressure / (1.0 - (altitude / 44307.69396)).pow(5.255302);

        Ok(self.sea_level_pressure)
    }

    /// Sets power settings
    pub fn set_power_control(&mut self, new: PowerControl) -> Result<(), I2C::Error> {
        self.write_byte(Register::pwr_ctrl, new.to_reg())
    }

    /// Gets power settings
    pub fn power_control(&mut self) -> Result<PowerControl, I2C::Error> {
        let value = self.read_byte(Register::pwr_ctrl)?;

        Ok(PowerControl::from_reg(value))
    }

    ///Sets sampling rate
    pub fn set_sampling_rate(&mut self, new: SamplingRate) -> Result<(), I2C::Error> {
        let sampling_rate = new as u8;
        self.write_byte(Register::odr, sampling_rate)
    }

    /// Returns current sampling rate
    pub fn sampling_rate(&mut self) -> Result<SamplingRate, I2C::Error> {
        let value = self.read_byte(Register::odr)?;
        let sampling_rate = SamplingRate::from_reg(value);

        Ok(sampling_rate)
    }

    /// Returns current filter
    pub fn filter(&mut self) -> Result<Filter, I2C::Error> {
        let config = self.read_byte(Register::config)?;
        let filter = Filter::from_reg(config);

        Ok(filter)
    }

    /// Sets filter
    pub fn set_filter(&mut self, new: Filter) -> Result<(), I2C::Error> {
        self.write_byte(Register::config, new.to_reg())
    }

    /// Sets oversampling configuration
    pub fn set_oversampling(&mut self, new: OversamplingConfig) -> Result<(), I2C::Error> {
        self.write_byte(Register::osr, new.to_reg())
    }

    /// Get oversampling configuration
    pub fn oversampling(&mut self) -> Result<OversamplingConfig, I2C::Error> {
        let value = self.read_byte(Register::osr)?;
        Ok(OversamplingConfig::from_reg(value))
    }

    /// Sets interrupt configuration
    pub fn set_interrupt_config(&mut self, new: InterruptConfig) -> Result<(), I2C::Error> {
        self.write_byte(Register::int_ctrl, new.to_reg())
    }

    /// Returns current interrupt configuration
    pub fn interrupt_config(&mut self) -> Result<InterruptConfig, I2C::Error> {
        let value = self.read_byte(Register::int_ctrl)?;

        Ok(InterruptConfig::from_reg(value))
    }

    ///Get the status register
    pub fn status(&mut self) -> Result<Status, I2C::Error> {
        let status = self.read_byte(Register::status)?;

        Ok(Status::from_reg(status))
    }

    ///Get the error register
    pub fn error(&mut self) -> Result<Error, I2C::Error> {
        let error = self.read_byte(Register::err)?;
        Ok(Error {
            fatal: error & (1 << 0) != 0,
            cmd: error & (1 << 1) != 0,
            config: error & (1 << 2) != 0,
        })
    }

    /// Returns device id
    pub fn id(&mut self) -> Result<u8, I2C::Error> {
        self.read_byte(Register::id)
    }

    /// Software reset, emulates POR
    pub fn reset(&mut self) -> Result<(), I2C::Error> {
        self.write_byte(Register::cmd, 0xB6) // Magic from documentation
    }

    fn write_byte(&mut self, reg: Register, byte: u8) -> Result<(), I2C::Error> {
        let mut buffer = [0];
        self.com
            .write_read(self.addr, &[reg as u8, byte], &mut buffer)
    }

    fn read_byte(&mut self, reg: Register) -> Result<u8, I2C::Error> {
        let mut data: [u8; 1] = [0];
        match self.com.write_read(self.addr, &[reg as u8], &mut data) {
            Ok(_) => Ok(data[0]),
            Err(err) => Err(err),
        }
    }
}

/// Error
pub struct Error {
    ///Fatal error
    pub fatal: bool,
    ///Command error
    pub cmd: bool,
    ///Configuration error
    pub config: bool,
}

/// Status
#[derive(Debug, Copy, Clone, PartialEq, Eq)]
pub struct Status {
    ///Indicates whether chip is ready for a command
    pub command_ready: bool,
    ///Indicates whether pressure data is ready
    pub pressure_data_ready: bool,
    ///Indicates whether temperature data is ready
    pub temperature_data_ready: bool,
}

impl Status {
    /// Creates the Status from a register value
    pub(crate) fn from_reg(value: u8) -> Self {
        Self {
            command_ready: value & (1 << 4) != 0,
            pressure_data_ready: value & (1 << 5) != 0,
            temperature_data_ready: value & (1 << 6) != 0,
        }
    }
}

/// Sensor data
#[derive(Debug, Copy, Clone)]
#[cfg_attr(feature = "defmt-03", derive(defmt::Format))]
<<<<<<< HEAD
=======
#[cfg_attr(feature = "serde", derive(serde::Serialize, serde::Deserialize))]
///Sensor data
>>>>>>> f65cda6f
pub struct SensorData {
    ///The measured pressure: Pascals (Pa)
    pub pressure: f64,
    /// The measured temperature: Degrees celsius (°C)
    pub temperature: f64,
}

/// Power Control
///
/// Register: `PWR_CTRL`
#[derive(Debug, Copy, Clone, PartialEq, Eq)]
pub struct PowerControl {
    /// Pressure sensor enable
    pub pressure_enable: bool,
    /// Temperature sensor enable
    pub temperature_enable: bool,
    /// Power mode
    ///
    /// On `PowerMode::Forced`, you need to set the `PowerMode`
    /// after each sensor values reading.
    pub mode: PowerMode,
}

impl PowerControl {
    /// Create a new PowerControl with `PowerMode::Normal` and enable both sensors.
    pub fn normal() -> Self {
        Self {
            pressure_enable: true,
            temperature_enable: true,
            mode: PowerMode::Normal,
        }
    }

    pub fn from_reg(reg: u8) -> Self {
        let pressure_enable = (reg & 0b1) != 0;
        let temperature_enable = (reg & 0b10) != 0;
        let mode = match reg & (0b11 << 4) >> 4 {
            x if x == PowerMode::Forced as u8 => PowerMode::Forced,
            x if x == PowerMode::Normal as u8 => PowerMode::Normal,
            // in any other case, we assume Sleep as it's the default
            _ => PowerMode::Sleep,
        };

        Self {
            pressure_enable,
            temperature_enable,
            mode,
        }
    }

    pub fn to_reg(self) -> u8 {
        let mode = (self.mode as u8) << 4;
        let temp_en = (self.temperature_enable as u8) << 1;
        let press_en = self.pressure_enable as u8;

        mode | temp_en | press_en
    }
}

impl Default for PowerControl {
    /// default value for the register is `0x00`
    fn default() -> Self {
        Self {
            pressure_enable: false,
            temperature_enable: false,
            mode: PowerMode::default(),
        }
    }
}

/// Output mode for interrupt pin
#[derive(Debug, Copy, Clone, PartialEq, Eq)]
pub enum OutputMode {
    ///Push-pull output mode
    PushPull = 0,
    ///Open-drain output mode
    OpenDrain = 1,
}

/// Standby time in ms (ODR reg)
///
/// ODR register (0x1D) = 0x00 - values from 0-17 - Subsampling
///
/// Default value: 0x00
#[derive(Default, Debug, Copy, Clone, PartialEq, Eq)]
#[allow(non_camel_case_types)]
pub enum SamplingRate {
    /// Prescaler 1 (5ms, 200 Hz)
    ///
    /// Description: ODR 200 Hz
    #[default]
    ms5 = 0x00,
    /// Prescaler 2 (10ms, 100 Hz)
    ///
    /// Description: ODR 100 Hz
    ms10 = 0x01,
    /// Prescaler 4 (20ms, 50 Hz)
    ///
    /// Description: ODR 50 Hz
    ms20 = 0x02,
    /// Prescaler 8 (40ms, 25 Hz)
    ///
    /// Description: ODR 25 Hz
    ms40 = 0x03,
    /// Prescaler 16 (80ms, 25/2 Hz)
    ///
    /// Description: ODR 25/2 Hz
    ms80 = 0x04,
    /// Prescaler 32 (160ms, 25/4 Hz)
    ///
    /// Description: ODR 25/4 Hz
    ms160 = 0x05,
    /// Prescaler 64 (320ms, 25/8 Hz)
    ///
    /// Description: ODR 25/8 Hz
    ms320 = 0x06,
    /// Prescaler 128 (640ms, 25/18 Hz)
    ///
    /// Description: ODR 25/18 Hz
    ms640 = 0x07,
    /// Prescaler 256 (1.280s, 25/32 Hz)
    ///
    /// Description: ODR 25/32 Hz
    ms1_280 = 0x08,
    /// Prescaler 512 (2.560s, 25/64 Hz)
    ///
    /// Description: ODR 25/64 Hz
    ms2_560 = 0x09,
    /// Prescaler 1024 (5.120s, 25/128 Hz)
    ///
    /// Description: ODR 25/128 Hz
    ms5_120 = 0x0A,
    /// Prescaler 2048 (10.24s, 25/256 Hz)
    ///
    /// Description: ODR 25/256 Hz
    ms1_024 = 0x0B,
    /// Prescaler 4096 (20.48s, 25/512 Hz)
    ///
    /// Description: ODR 25/512 Hz
    ms2_048 = 0x0C,
    /// Prescaler 8192 (40.96s, 25/1024 Hz)
    ///
    /// Description: ODR 25/1024 Hz
    ms4_096 = 0x0D,
    /// Prescaler 16384 (81.92s, 25/2048 Hz)
    ///
    /// Description: ODR 25/2048 Hz
    ms8_192 = 0x0E,
    /// Prescaler 32768 (163.84s, 25/4096 Hz)
    ///
    /// Description: ODR 25/4096 Hz
    ms16_384 = 0x0F,
    /// Prescaler 65536 (327.68s, 25/8192 Hz)
    ///
    /// Description: ODR 25/8192 Hz
    ms32_768 = 0x10,
    /// Prescaler 131072 (655.36s, 25/16384 Hz)
    ///
    /// Description: ODR 25/16384 Hz
    ms65_536 = 0x11,
}

impl SamplingRate {
    /// For any unknown value it will use the default of `5 ms` or `200 Hz`.
    pub fn from_reg(value: u8) -> Self {
        match value {
            x if x == SamplingRate::ms5 as u8 => SamplingRate::ms5,
            x if x == SamplingRate::ms10 as u8 => SamplingRate::ms10,
            x if x == SamplingRate::ms20 as u8 => SamplingRate::ms20,
            x if x == SamplingRate::ms40 as u8 => SamplingRate::ms40,
            x if x == SamplingRate::ms80 as u8 => SamplingRate::ms80,
            x if x == SamplingRate::ms160 as u8 => SamplingRate::ms160,
            x if x == SamplingRate::ms320 as u8 => SamplingRate::ms320,
            x if x == SamplingRate::ms640 as u8 => SamplingRate::ms640,
            x if x == SamplingRate::ms1_280 as u8 => SamplingRate::ms1_280,
            x if x == SamplingRate::ms2_560 as u8 => SamplingRate::ms2_560,
            x if x == SamplingRate::ms5_120 as u8 => SamplingRate::ms5_120,
            x if x == SamplingRate::ms1_024 as u8 => SamplingRate::ms1_024,
            x if x == SamplingRate::ms2_048 as u8 => SamplingRate::ms2_048,
            x if x == SamplingRate::ms4_096 as u8 => SamplingRate::ms4_096,
            x if x == SamplingRate::ms8_192 as u8 => SamplingRate::ms8_192,
            x if x == SamplingRate::ms16_384 as u8 => SamplingRate::ms16_384,
            x if x == SamplingRate::ms32_768 as u8 => SamplingRate::ms32_768,
            x if x == SamplingRate::ms65_536 as u8 => SamplingRate::ms65_536,
            // for any other value, use the default of 5 ms
            _ => SamplingRate::default(),
        }
    }
}

/// The time constant of IIR filter
#[derive(Debug, Copy, Clone, Default, PartialEq, Eq)]
#[allow(non_camel_case_types)]
// #[repr(u8)]
pub enum Filter {
    #[default]
    ///off
    c0 = 0b000,
    ///Coefficient 1
    c1 = 0b001,
    ///Coefficient 3
    c3 = 0b010,
    ///Coefficient 7
    c7 = 0b011,
    ///Coefficient 15
    c15 = 0b100,
    ///Coefficient 31
    c31 = 0b101,
    ///Coefficient 63
    c63 = 0b110,
    ///Coefficient 127
    c127 = 0b111,
}

impl Filter {
    /// Parses the filter value from a the Config register
    pub fn from_reg(config_reg: u8) -> Self {
        match config_reg << 1 {
            x if x == Filter::c0 as u8 => Filter::c0,
            x if x == Filter::c1 as u8 => Filter::c1,
            x if x == Filter::c3 as u8 => Filter::c3,
            x if x == Filter::c7 as u8 => Filter::c7,
            x if x == Filter::c15 as u8 => Filter::c15,
            x if x == Filter::c31 as u8 => Filter::c31,
            x if x == Filter::c63 as u8 => Filter::c63,
            x if x == Filter::c127 as u8 => Filter::c127,
            // for any other value use default of c0 (off)
            _ => Filter::c0,
        }
    }

    /// Creates a value for the Config register
    pub fn to_reg(&self) -> u8 {
        (*self as u8) << 1
    }
}

/// Oversampling
#[derive(Debug, Copy, Clone, PartialEq, Eq)]
#[allow(non_camel_case_types)]
pub enum Oversampling {
    /// x1
    ///
    /// Pressure setting - Ultra low power
    /// Typical pressure resolution - 16 bit / 2.64 Pa
    /// Recommended temperature oversampling: x1
    ///
    /// Typical temperature resolution - 16 bit / 0.0050 °C
    x1 = 0b000,
    /// x2
    ///
    /// Pressure setting - Low power
    /// Typical pressure resolution - 17 bit / 1.32 Pa
    /// Recommended temperature oversampling: x1
    ///
    /// Typical temperature resolution - 17 bit / 0.0025 °C
    x2 = 0b001,
    /// x4
    ///
    /// Pressure setting - Standard resolution
    /// Typical pressure resolution - 18 bit / 0.66 Pa
    /// Recommended temperature oversampling: x1
    ///
    /// Typical temperature resolution - 18 bit / 0.0012 °C
    x4 = 0b010,
    /// x8
    ///
    /// Pressure setting - High resolution
    /// Typical pressure resolution - 19 bit / 0.33 Pa
    /// Recommended temperature oversampling: x1
    ///
    /// Typical temperature resolution - 19 bit / 0.0006 °C
    x8 = 0b011,
    /// x16
    ///
    /// Pressure setting - Ultra high resolution
    /// Typical pressure resolution - 20 bit / 0.17 Pa
    /// Recommended temperature oversampling: x2
    ///
    /// Typical temperature resolution - 20 bit / 0.0003 °C
    x16 = 0b100,
    /// x32
    ///
    /// Pressure setting - Highest resolution
    /// Typical pressure resolution - 21 bit / 0.085 Pa
    /// Recommended temperature oversampling: x2
    ///
    /// Typical temperature resolution - 21 bit / 0.00015 °C
    x32 = 0b101,
}

/// PowerMode
///
///
/// ```
/// use bmp388::PowerMode;
///
/// let default = PowerMode::default();
/// assert_eq!(PowerMode::Sleep, default);
/// ```
#[derive(Debug, Copy, Clone, Default, PartialEq, Eq)]
#[repr(u8)]
pub enum PowerMode {
    /// Sleep
    ///
    /// Default Power model on start-up
    #[default]
    Sleep = 0b00,
    /// Forced
    ///
    /// In `Forced` mode, after each measurement you need to set the `PowerMode` to `Forced` again.
    Forced = 0b01,
    /// Normal
    Normal = 0b11,
}

#[cfg(test)]
mod test {
    use super::*;

    #[test]
    fn test_status_reg_value() {
        let all_true_status = Status::from_reg(0b01110000);
        assert_eq!(
            all_true_status,
            Status {
                command_ready: true,
                pressure_data_ready: true,
                temperature_data_ready: true,
            }
        )
    }
}<|MERGE_RESOLUTION|>--- conflicted
+++ resolved
@@ -459,11 +459,8 @@
 /// Sensor data
 #[derive(Debug, Copy, Clone)]
 #[cfg_attr(feature = "defmt-03", derive(defmt::Format))]
-<<<<<<< HEAD
-=======
 #[cfg_attr(feature = "serde", derive(serde::Serialize, serde::Deserialize))]
-///Sensor data
->>>>>>> f65cda6f
+/// Sensor data
 pub struct SensorData {
     ///The measured pressure: Pascals (Pa)
     pub pressure: f64,
